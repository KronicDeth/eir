--- conflicted
+++ resolved
@@ -6,29 +6,21 @@
 license = "MIT OR Apache-2.0"
 
 [dependencies]
+matches = "0.1.8"
+cranelift-entity = "0.56.0"
+petgraph = "0.4"
+bumpalo = { git = "https://github.com/bitwalker/bumpalo", branch = "nightly_alloc", features = ["nightly", "collections"] }
+fnv = "1.0.3"
+log = "0.4"
+hashbrown = { git = "https://github.com/bitwalker/hashbrown.git", features = ["raw", "nightly"] }
+
 libeir_ir = { path = "../libeir_ir" }
 libeir_intern = { path = "../libeir_intern" }
 libeir_util_pattern_compiler = { path = "../util/libeir_util_pattern_compiler" }
 libeir_util_dot_graph = { path = "../util/libeir_util_dot_graph" }
-<<<<<<< HEAD
 libeir_diagnostics = { path = "../libeir_diagnostics" }
-=======
 libeir_util_datastructures = { path = "../util/libeir_util_datastructures" }
->>>>>>> 2daf7083
 
-matches = "0.1.8"
-
-cranelift-entity = "0.56.0"
-
-petgraph = "0.4"
-
-bumpalo = { git = "https://github.com/bitwalker/bumpalo", branch = "nightly_alloc", features = ["nightly", "collections"] }
-
-fnv = "1.0.3"
-
-log = "0.4"
-
-hashbrown = { git = "https://github.com/bitwalker/hashbrown.git", features = ["raw", "nightly"] }
 
 [dev-dependencies]
 simple_logger = "1.0"