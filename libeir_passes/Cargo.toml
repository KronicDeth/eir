--- conflicted
+++ resolved
@@ -8,16 +8,13 @@
 [dependencies]
 matches = "0.1.8"
 cranelift-entity = "0.56.0"
-<<<<<<< HEAD
 cranelift-bforest = { path = "../../wasmtime/cranelift/bforest" }
 
-=======
->>>>>>> c6ce7bbe
 petgraph = "0.4"
-bumpalo = { git = "https://github.com/bitwalker/bumpalo", branch = "nightly_alloc", features = ["nightly", "collections"] }
+bumpalo = { git = "https://github.com/hansihe/bumpalo", branch = "nightly_alloc", features = ["nightly", "collections"] }
 fnv = "1.0.3"
 log = "0.4"
-hashbrown = { git = "https://github.com/bitwalker/hashbrown.git", features = ["raw", "nightly"] }
+hashbrown = { git = "https://github.com/hansihe/hashbrown.git", features = ["raw", "nightly"] }
 
 libeir_ir = { path = "../libeir_ir" }
 libeir_intern = { path = "../libeir_intern" }
